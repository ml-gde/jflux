--- conflicted
+++ resolved
@@ -1,12 +1,8 @@
 import os
 from dataclasses import dataclass
 
-<<<<<<< HEAD
 import jax
-import torch  # need for t5 and clip
-=======
 import torch  # need for torch 2 jax
->>>>>>> 6115c444
 from flax import nnx
 from huggingface_hub import hf_hub_download
 from jax import numpy as jnp
@@ -153,26 +149,18 @@
     return model
 
 
-<<<<<<< HEAD
 def load_t5(device: str = "cuda") -> HFEmbedder:
     if device == "cuda":
         assert torch.cuda.is_available(), "No CUDA device available"
-=======
-def load_t5() -> HFEmbedder:
->>>>>>> 6115c444
     return HFEmbedder(
         "ariG23498/t5-v1-1-xxl-flax",
         max_length=512,
     )
 
 
-<<<<<<< HEAD
 def load_clip(device: str = "cuda") -> HFEmbedder:
     if device == "cuda":
         assert torch.cuda.is_available(), "No CUDA device available"
-=======
-def load_clip() -> HFEmbedder:
->>>>>>> 6115c444
     return HFEmbedder(
         "ariG23498/clip-vit-large-patch14-text-flax",
         max_length=77,
